--- conflicted
+++ resolved
@@ -6,13 +6,8 @@
 
 export class PackageData {
     
-<<<<<<< HEAD
-    @PrimaryColumn('int')
-    package_id!: number;
-=======
     @PrimaryColumn({ name: 'package_id' })
     packageId!: number;
->>>>>>> 8cd85f35
 
     @OneToOne(() => PackageMetadata)
     @JoinColumn({ name: 'package_id', referencedColumnName: 'id' })
