--- conflicted
+++ resolved
@@ -59,17 +59,8 @@
     return 0;
   }
 
-<<<<<<< HEAD
-  const licenseKey = license.spdx_id.toLowerCase(); // Get the SPDX ID of the license
-
-  if (compatibleLicenses.includes(licenseKey)) {
-    //Output a 1 if the repo license is compatible with LGPL-2.1
-    //console.log(`The repository uses ${license.name}, which is compatible with LGPL-2.1.`);
-    return 1;
-=======
   if (compatibleLicenses.includes(licenseKey.toLowerCase())) {
     return 1; // Output 1 for compatible license
->>>>>>> ccb30fe9
   } else {
     return 0; // Output 0 for non-compatible license
   }
