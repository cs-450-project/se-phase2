{
  "name": "acme-package-registry",
  "version": "2.0.0",
  "description": "",
  "main": "index.js",
  "type": "module",
  "scripts": {
    "dev": "nodemon",
    "start": "npx tsc; node dist/server.js",
    "build": "npx tsc",
    "test": "npx vitest"
  },
  "author": "",
  "license": "ISC",
  "dependencies": {
    "@octokit/rest": "^21.0.2",
    "@types/pg": "^8.11.10",
    "adm-zip": "^0.5.16",
    "axios": "^1.7.7",
    "dotenv": "^16.4.5",
    "fs": "^0.0.1-security",
    "path": "^0.12.7",
    "pg": "^8.13.1",
    "pino": "^9.5.0",
    "reflect-metadata": "^0.2.2",
    "semver": "^7.6.3",
    "typeorm": "^0.3.20",
    "yargs": "^17.7.2"
  },
  "devDependencies": {
    "@types/adm-zip": "^0.5.6",
    "@types/axios": "^0.9.36",
    "@types/express": "^5.0.0",
<<<<<<< HEAD
    "@types/find-package-json": "^1.2.6",
    "@types/glob": "^8.1.0",
    "@types/jest": "^29.5.13",
    "@types/multer": "^1.4.12",
    "@types/node": "^22.9.0",
=======
    "@types/node": "^22.8.1",
>>>>>>> a53a18f7
    "@types/pino": "^7.0.4",
    "@types/semver": "^7.5.8",
    "@types/yargs": "^17.0.33",
    "@vitest/coverage-v8": "^2.1.4",
    "express": "^4.21.1",
    "nodemon": "^3.1.7",
    "typescript": "^5.6.3",
    "vitest": "^2.1.4"
  },
  "keywords": []
}<|MERGE_RESOLUTION|>--- conflicted
+++ resolved
@@ -31,15 +31,7 @@
     "@types/adm-zip": "^0.5.6",
     "@types/axios": "^0.9.36",
     "@types/express": "^5.0.0",
-<<<<<<< HEAD
-    "@types/find-package-json": "^1.2.6",
-    "@types/glob": "^8.1.0",
-    "@types/jest": "^29.5.13",
-    "@types/multer": "^1.4.12",
-    "@types/node": "^22.9.0",
-=======
     "@types/node": "^22.8.1",
->>>>>>> a53a18f7
     "@types/pino": "^7.0.4",
     "@types/semver": "^7.5.8",
     "@types/yargs": "^17.0.33",
