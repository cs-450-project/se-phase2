{
  "dependencies": {
    "axios": "^1.7.7",
<<<<<<< HEAD
    "dotenv": "^16.4.5",
    "fs": "^0.0.1-security",
    "path": "^0.12.7",
    "simple-git": "^3.27.0"
=======
    "dayjs": "^1.11.13",
    "dotenv": "^16.4.5"
>>>>>>> 68d5d413
  },
  "scripts": {
    "test": "jest",
    "build": "tsc",
    "start-Retrieve": "node out/RetrieveMetrics.js",
    "start-BusFactor": "node out/BusFactor.js",
    "start-CorrectnessMetric": "node out/CorrectnessMetric.js",
    "start-ResponsiveMaintainer": "node out/ResponsiveMaintainer.js",
    "start-LicenseMetric": "node out/LicenseMetric.js"
  },
  "dotenv": "^16.4.5",
  "name": "cs45000-ece46100",
  "version": "1.0.0",
  "description": "Brayden Devenport\r Jacob Esparza\r Derek Owen",
  "main": "out/RetrieveMetrics.js",
  "devDependencies": {
    "@types/jest": "^29.5.13",
    "@types/node": "^22.5.4",
    "@typescript-eslint/eslint-plugin": "^8.5.0",
    "@typescript-eslint/parser": "^8.5.0",
    "eslint": "^9.10.0",
    "jest": "^29.7.0",
    "ts-jest": "^29.2.5",
    "typescript": "^5.6.2"
  },
<<<<<<< HEAD
=======
  "scripts": {
    "build": "tsc",
    "start-Retrieve": "node dist/RetrieveMetrics.js",
    "start-BusFactor": "node dist/BusFactor.js",
    "start-CorrectnessMetric": "node dist/CorrectnessMetric.js",
    "start-ResponsiveMaintainer": "node dist/ResponsiveMaintainer.js",
    "start-LicenseMetric": "node dist/LicenseMetric.js"
  },
>>>>>>> 68d5d413
  "keywords": [],
  "author": "",
  "license": "ISC"
}<|MERGE_RESOLUTION|>--- conflicted
+++ resolved
@@ -1,15 +1,8 @@
 {
   "dependencies": {
     "axios": "^1.7.7",
-<<<<<<< HEAD
-    "dotenv": "^16.4.5",
-    "fs": "^0.0.1-security",
-    "path": "^0.12.7",
-    "simple-git": "^3.27.0"
-=======
     "dayjs": "^1.11.13",
     "dotenv": "^16.4.5"
->>>>>>> 68d5d413
   },
   "scripts": {
     "test": "jest",
@@ -35,8 +28,6 @@
     "ts-jest": "^29.2.5",
     "typescript": "^5.6.2"
   },
-<<<<<<< HEAD
-=======
   "scripts": {
     "build": "tsc",
     "start-Retrieve": "node dist/RetrieveMetrics.js",
@@ -45,7 +36,6 @@
     "start-ResponsiveMaintainer": "node dist/ResponsiveMaintainer.js",
     "start-LicenseMetric": "node dist/LicenseMetric.js"
   },
->>>>>>> 68d5d413
   "keywords": [],
   "author": "",
   "license": "ISC"
